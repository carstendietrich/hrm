--- conflicted
+++ resolved
@@ -18,7 +18,7 @@
  \brief  Creates Jobs from JobDescriptions and manages them in a priority queue
  */
 class QueueManager {
-
+    
     /*!
      \var   $queue
      \brief A JobQueue object
@@ -74,13 +74,13 @@
     public function removeHuygensOutputFiles($desc, $server_hostname ) {
         global $imageProcessingIsOnQueueManager;
         global $huygens_user;
-
+        
         // Get the Huygens default output file.
         $user = $desc->owner();
         $fileserver = new Fileserver($user->name());
         $destPath = $fileserver->destinationFolderFor($desc);
         $huyOutFile = $destPath . "scheduler_client0.log";
-
+        
         // Build a remove command involving the file.
         $cmd  = "if [ -f \"" . $huyOutFile . "\" ]; ";
         $cmd .= "then ";
@@ -111,7 +111,7 @@
         $desc = $job->description();
         $clientTemplatePath = $desc->sourceFolder();
         $templateName = $job->huTemplateName();
-
+        
         // The new job must not get merged with debris from previously
         // failed jobs.
         $this->removeHuygensOutputFiles($desc, $server_hostname);
@@ -137,7 +137,7 @@
         if (!$proc->runShell()) {
             return False;
         }
-
+        
         report("running shell: $clientTemplatePath$templateName", 1);
         $pid = $proc->runHuygensTemplate($clientTemplatePath . $templateName);
 
@@ -198,10 +198,10 @@
         $taskSetting = $desc->taskSetting();
         $jobFilePattern = dirname($jobFilePattern) . "/hrm_previews/";
         $jobFilePattern .= "*" . $taskSetting->name() . "_hrm*";
-
+        
         // Grant all permissions the job previews.
         $this->chmodFiles(glob($jobFilePattern),0777);
-
+        
         // Grant all permissions to the source preview in the destination folder
         $srcPreviews = $destFolder . str_replace(" ","_",$subdirPreviewPattern);
         $this->chmodFiles(glob($srcPreviews),0777);
@@ -213,20 +213,17 @@
     \param  $files An array of files or single file.
     \param  $permission The requested file permission.
     */
-    private function chmodFiles($files, $permission) {
-
+    private function chmodFiles($files,$permission) {
         global $change_ownership;
 
         if (isset($change_ownership) && $change_ownership == true) {
-
-            if (is_array($files)) {
-                foreach ($files as $f) {
-                    chmod($f, $permission);
-                }
-            } else {
-                chmod($files, $permission);
-            }
-
+        if (is_array($files)) {
+            foreach ($files as $f) {
+                chmod($f,$permission);
+            }
+        } else {
+            chmod($files,$permission);
+            }
         }
     }
 
@@ -462,10 +459,10 @@
         global $change_ownership;
 
         if (isset($change_ownership) && $change_ownership == true) {
-            $result = exec("sudo chown -R " . $image_user . ":" . $image_group .
-                " " . $image_folder . "/" . $username);
-            report("Restoring ownership... " . $result, 1);
-        }
+        $result = exec("sudo chown -R " . $image_user . ":" . $image_group .
+            " " . $image_folder . "/" . $username);
+        report("Restoring ownership... " . $result, 1);
+    }
     }
 
     /*!
@@ -490,11 +487,11 @@
                                        $server . $outLog . "_out.txt",
                                        $server . $errLog . "_error.txt" );
         $isReachable = $proc->ping();
-
+        
         $proc->release();
-
+        
         return $isReachable;
-    }
+    }   
 
     /*!
  	\brief	Updates the Job and server status
@@ -528,7 +525,7 @@
         foreach ($runningJobs as $job) {
             $desc = $job->description();
             $user = $desc->owner();
-
+            
             $fileserver = new Fileserver($user->name());
             if (!$fileserver->isReachable())
                 continue;
@@ -536,16 +533,16 @@
             if ( !$this->isProcessingServerReachable($job->server(),
                                                      $job->id(),
                                                      $job->id()) ) {
-                continue;
-            }
-
+                continue;    
+            }
+            
             // Check finished marker
             $finished = $job->checkProcessFinished();
 
             if (!$finished) {
                 continue;
             }
-
+            
             report("checked finished process", 2);
 
             // Check result image
@@ -571,9 +568,9 @@
                 // (update database)
                 $this->stopTime = $queue->stopJob($job);
 
-                // Write email
-                if ($send_mail) {
-                    $this->notifyError($job, $startTime);
+                // Write email             
+                if ($send_mail) {   
+		  $this->notifyError($job, $startTime);
                 }
 
                 if (file_exists($errorFile)) {
@@ -723,13 +720,13 @@
 	  global $email_sender;
 	  global $email_admin;
 	  global $logdir;
-
-
+	  
+	  
 	  /* Definitions: relevant files. */
 	  $basename  = $logdir . "/" . $job->server() . "_" . $job->id();
 	  $errorFile = $basename . "_error.txt";
 	  $logFile   = $basename . "_out.txt";
-
+	  
 	  /* Definitions: dataset name. */
 	  $desc = $job->description();
 	  $sourceFileName = $desc->sourceImageNameWithoutPath();
@@ -739,25 +736,21 @@
 	  $pid    = $job->pid();
 	  $server = $job->server();
 	  $template = $job->createHuygensTemplate();
-<<<<<<< HEAD
 	  
-=======
-
->>>>>>> 604293b9
 	  /* Email destination. */
 	  $user = $desc->owner();
 	  $emailAddress = $user->emailAddress();
-
+	  
 
 	  $mailContent  = "\nThis is a mail generated automatically by ";
 	  $mailContent .= "the Huygens Remote Manager.\n\n";
-
+	
 	  $mailContent .= "Sorry, the processing of the image \n";
 	  $mailContent .= $sourceFileName . "\nhas been terminated with ";
 	  $mailContent .= "an error.\n\n";
-
-	  $mailContent .= "Best regards,\nHuygens Remote Manager\n";
-
+	  
+	  $mailContent .= "Best regards,\nHuygens Remote Manager\n";	  
+	  	  
 	  /* The error should be shown up in the email. */
 	  if (file_exists($errorFile)) {
 	    $mailContent .= "\n\n-HUYGENS ERROR REPORT (stderr) --------------";
@@ -768,7 +761,7 @@
 	  $mailContent .= "------\n\n";
 	  $mailContent .= "These are the parameters you set in the HRM:\n\n";
 	  $mailContent .= $this->parameterText($job);
-
+	  
 	  $mailContent .= "\n\n-TEMPLATE -------------------------------------";
 	  $mailContent .= "------\n\n";
 	  $mailContent .= "What follows is the Huygens Core template executed ";
@@ -784,28 +777,28 @@
 
 	  $mailContent .= "\n\n-PROCESS DETAILS-------------------------------";
 	  $mailContent .= "------\n\n";
-
+	  
 	  $mailContent .= "Your job started on $startTime and failed ";
 	  $mailContent .= "on " . date("Y-m-d H:i:s") . ".\n";
-
+	  
 	  $mailContent .= "Job id: $id (pid $pid on $server)\n";
 
-
+	
 	  /* Send the error mail to the user. */
 	  $mail = new Mail($email_sender);
 	  $mail->setReceiver($emailAddress);
 	  $mail->setSubject('Your HRM job finished with an error');
 	  $mail->setMessage($mailContent);
 	  $mail->send();
-
+        
 	  /* Also notify the error to the admin. */
 	  $mail->setReceiver($email_admin);
 	  $mail->setSubject('An HRM job from user "' . $user->name() .
 			    '" finished with an error.');
-
+	  
 	  $mail->send();
 	}
-
+	
 
     /*!
  	\brief	Sends an e-mail to the Admin notifying that a server could
@@ -831,10 +824,10 @@
  	\return name of a free server
  	*/
  	public function getFreeServer() {
-
+            
         $db = new DatabaseConnection();
         $servers = $db->availableServer();
-
+        
         foreach ($servers as $server) {
             $status = $db->statusOfServer($server);
             if ($status == 'free') {
@@ -851,9 +844,9 @@
                 }
             }
         }
-
+        
         $this->freeServer = False;
-
+        
         return $this->freeServer;
     }
 
@@ -968,15 +961,15 @@
                     continue;
                 }
                 report("template has been created", 1);
-
+                
                 // Execute the template on the Huygens server and
                 // update the database state
                 $result = $result && $this->executeTemplate($job);
-
-                if (!$result) {
+                
+                if (!$result) {                    
                     continue;
                 }
-
+                
                 report("Template has been executed", 1);
                 $result = $result && $queue->startJob($job);
                 report("job has been started ("
@@ -1000,12 +993,12 @@
  	private function parameterText(Job $job) {
         $desc = $job->description();
         $result = '';
-
+        
         $result = $result . "\nImage parameters:\n\n";
         $parameterSetting = $desc->parameterSetting();
         $parameterSettingString = $parameterSetting->displayString();
         $result = $result . $parameterSettingString;
-
+        
         $result = $result . "\nRestoration parameters:\n\n";
         $taskSetting = $desc->taskSetting();
         $numberOfChannels = $taskSetting->numberOfChannels();
@@ -1059,7 +1052,7 @@
 
             return true;
         }
-
+            
 
     /*!
  	\brief	Store the confidence levels returned by huCore into the database
