[Unit]
Description=HRM (Huygens Remote Manager) Queue Manager Service
<<<<<<< HEAD
#Requires=mariadb.service 
#After=mariadb.service

[Service]
=======
# For both 'Requires=' and 'After=', please set one of mysql.service,
# mariadb.service (fork of mysql), postgresql.service.
Requires=mysql.service
After=mysql.service

[Service]
# If needed, change 'User=' and 'Group=' to point to the correct values.
>>>>>>> c061e4ed
User=hrm
Group=hrm
ExecStart=/var/www/html/hrm/bin/hrm_queuemanager --detach
Type=forking
PIDFile=/var/log/hrm/hrmd.pid

[Install]
WantedBy=multi-user.target
<|MERGE_RESOLUTION|>--- conflicted
+++ resolved
@@ -1,11 +1,5 @@
 [Unit]
 Description=HRM (Huygens Remote Manager) Queue Manager Service
-<<<<<<< HEAD
-#Requires=mariadb.service 
-#After=mariadb.service
-
-[Service]
-=======
 # For both 'Requires=' and 'After=', please set one of mysql.service,
 # mariadb.service (fork of mysql), postgresql.service.
 Requires=mysql.service
@@ -13,7 +7,6 @@
 
 [Service]
 # If needed, change 'User=' and 'Group=' to point to the correct values.
->>>>>>> c061e4ed
 User=hrm
 Group=hrm
 ExecStart=/var/www/html/hrm/bin/hrm_queuemanager --detach
