--- conflicted
+++ resolved
@@ -149,7 +149,7 @@
             Copy a template.
         </span>
         <span id="ttSpanBack">
-            Go back to step 1/4 - Image parameters.
+            Go back to step 2/4 - Image parameters.
         </span>
         <span id="ttSpanForward">
             Continue to step 4/4 - Create job.
@@ -205,11 +205,7 @@
 else {
 
 ?>
-<<<<<<< HEAD
         <h3>Step 3/4 - Processing parameters</h3>
-=======
-        <h3>Step 2/4 - Processing parameters</h3>
->>>>>>> 50a7b199
 <?php
 
 }
@@ -421,7 +417,9 @@
       processing procedure.</p>";
 	}
 	?>
-        <p>These are the choice of the deconvolution algorithm and its options (signal-to-noise ratio, background estimation mode and stopping criteria) as well as post-deconvolution tasks such as colocalization.</p>
+        <p>These are the choice of the deconvolution algorithm and its options
+        (signal-to-noise ratio, background estimation mode and stopping criteria)
+        as well as post-deconvolution tasks such as colocalization.</p>
 
     <?php        
 	if (!$_SESSION['user']->isAdmin()) {
@@ -451,4 +449,4 @@
 
 include("footer.inc.php");
 
-?>
+?>