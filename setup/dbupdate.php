--- conflicted
+++ resolved
@@ -5348,20 +5348,13 @@
 
 // -----------------------------------------------------------------------------
 // Update to revision 16
-<<<<<<< HEAD
-// Description: Add Stabilization of time series
-//              
-//              
-=======
 // Description: 
 //    * Add GMLE to the list of deconvolution algorithms
 //    * Description: Add more advanced modes of spherical aberration correction
->>>>>>> 9a414df0
-//              
+//    * Add Stabilization of time series              
 // -----------------------------------------------------------------------------
 $n = 16;
 if ($current_revision < $n) {
-<<<<<<< HEAD
 
     $tabname = "possible_values";
     $record = array();
@@ -5482,7 +5475,6 @@
             $msg = "An error occurred while updating " .
                 "the database to revision " . $n . ".";
             write_message($msg);
-=======
     
     $tabname = "possible_values";
     $record = array();
@@ -5548,14 +5540,12 @@
             $msg = "An error occurred while updating the database to revision " . $n . ".";
             write_message($msg);
             write_to_log($msg);
->>>>>>> 9a414df0
-            write_to_error($msg);
-            return;
-        }
-    }
-
-
-<<<<<<< HEAD
+            write_to_error($msg);
+            return;
+        }
+    }
+
+
     $tabname = "possible_values";
     $record = array();
     $record["parameter"] = "TStabilizationCropping";
@@ -5590,7 +5580,6 @@
         write_message($msg);
         write_to_error($msg);
         return;
-=======
 
     // Add AdvancedCorrectionOptions = few-slabs
     $tabname = "possible_values";
@@ -5613,7 +5602,6 @@
            write_to_error($msg);
            return;
        }
->>>>>>> 9a414df0
     }
 
 
