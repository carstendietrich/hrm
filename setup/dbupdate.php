--- conflicted
+++ resolved
@@ -3968,16 +3968,11 @@
 
 // -----------------------------------------------------------------------------
 // Update to revision 14
-<<<<<<< HEAD
 // Description: Add GPU to globals
-=======
-// Description: Add NumberOfChannels = 6 into possible_values
->>>>>>> c12c0528
 // -----------------------------------------------------------------------------
 $n = 14;
 if ($current_revision < $n) {
 
-<<<<<<< HEAD
     // Add GPUenabled = 0 into global_variables
     $tabname = "global_variables";
     $record = array();
@@ -3985,7 +3980,34 @@
     $record["value"] = "0";
     $rs = $db->Execute("SELECT * FROM " . $tabname .
                        " WHERE name='" . $record["name"] .
-=======
+                       "' AND value='" . $record["value"] . "'");
+    if ($rs->EOF) {
+        $insertSQL = $db->GetInsertSQL($tabname, $record);
+        if(!$db->Execute($insertSQL)) {
+            $msg = "An error occurred while updating the database to revision " . $n . ".";
+            write_message($msg);
+            write_to_error($msg);
+            return;
+        }
+    }
+
+    //Update revision
+    if(!update_dbrevision($n))
+        return;
+
+    $current_revision = $n;
+    $msg = "Database successfully updated to revision " . $current_revision . ".";
+    write_message($msg);
+    write_to_log($msg);
+}
+
+// -----------------------------------------------------------------------------
+// Update to revision 15
+// Description: Add NumberOfChannels = 6 into possible_values
+// -----------------------------------------------------------------------------
+$n = 15;
+if ($current_revision < $n) {
+
     // Add NumberOfChannels = 6 into possible_values
     $tabname = "possible_values";
     $record = array();
@@ -3995,7 +4017,6 @@
     $record["isDefault"] = "f";
     $rs = $db->Execute("SELECT * FROM " . $tabname .
                        " WHERE parameter='" . $record["parameter"] .
->>>>>>> c12c0528
                        "' AND value='" . $record["value"] . "'");
     if ($rs->EOF) {
         $insertSQL = $db->GetInsertSQL($tabname, $record);
@@ -4007,8 +4028,6 @@
         }
     }
 
-<<<<<<< HEAD
-=======
     // Values for parameter 'ChromaticAberration'.
     $tabname = "possible_values";
     $record = array();
@@ -4033,7 +4052,6 @@
     }
 
 
->>>>>>> c12c0528
     //Update revision
     if(!update_dbrevision($n))
         return;
@@ -4042,6 +4060,7 @@
     $msg = "Database successfully updated to revision " . $current_revision . ".";
     write_message($msg);
     write_to_log($msg);
+    // ******************************************************************* //
 }
 
 
